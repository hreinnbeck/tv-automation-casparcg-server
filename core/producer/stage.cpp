/*
 * Copyright (c) 2011 Sveriges Television AB <info@casparcg.com>
 *
 * This file is part of CasparCG (www.casparcg.com).
 *
 * CasparCG is free software: you can redistribute it and/or modify
 * it under the terms of the GNU General Public License as published by
 * the Free Software Foundation, either version 3 of the License, or
 * (at your option) any later version.
 *
 * CasparCG is distributed in the hope that it will be useful,
 * but WITHOUT ANY WARRANTY; without even the implied warranty of
 * MERCHANTABILITY or FITNESS FOR A PARTICULAR PURPOSE.  See the
 * GNU General Public License for more details.
 *
 * You should have received a copy of the GNU General Public License
 * along with CasparCG. If not, see <http://www.gnu.org/licenses/>.
 *
 * Author: Robert Nagy, ronag89@gmail.com
 */

#include "../StdAfx.h"

#include "stage.h"

#include "layer.h"

#include "../consumer/write_frame_consumer.h"
#include "../frame/draw_frame.h"
#include "../frame/frame_factory.h"
#include "../interaction/interaction_aggregator.h"

#include <common/diagnostics/graph.h>
#include <common/executor.h>
#include <common/future.h>
#include <common/timer.h>

#include <core/frame/frame_transform.h>

#include <boost/property_tree/ptree.hpp>

#include <tbb/parallel_for_each.h>

#include <functional>
#include <future>
#include <map>
#include <vector>

namespace caspar { namespace core {

struct stage::impl : public std::enable_shared_from_this<impl>
{
    int                                 channel_index_;
    spl::shared_ptr<diagnostics::graph> graph_;
    spl::shared_ptr<monitor::subject>   monitor_subject_ = spl::make_shared<monitor::subject>("/stage");
    std::map<int, layer>                layers_;
    interaction_aggregator              aggregator_;
    
    // map of layer -> map of tokens (src ref) -> layer_consumer
    typedef std::pair<frame_consumer_mode, spl::shared_ptr<write_frame_consumer>> layer_consumer_entry;
    std::map<int, std::map<void*, layer_consumer_entry>> layer_consumers_;
    executor   executor_{L"stage " + boost::lexical_cast<std::wstring>(channel_index_)};
    std::mutex lock_;

    layer& get_layer(int index)
    {
        auto it = layers_.find(index);
        if (it == std::end(layers_)) {
            it = layers_.insert(std::make_pair(index, layer(index))).first;
            it->second.monitor_output().attach_parent(monitor_subject_);
        }
        return it->second;
    }

  public:
    impl(int channel_index, spl::shared_ptr<diagnostics::graph> graph)
        : channel_index_(channel_index)
        , graph_(std::move(graph))
        , aggregator_([=](double x, double y) { return collission_detect(x, y); })
    {
        graph_->set_color("produce-time", diagnostics::color(0.0f, 1.0f, 0.0f));
    }

    std::map<int, draw_frame> operator()(const video_format_desc& format_desc)
    {
        std::unique_lock<std::mutex> lock(lock_);

        caspar::timer frame_timer;

        auto frames = executor_.invoke(
            [=]() -> std::map<int, draw_frame> {

                std::map<int, draw_frame> frames;

                try {
                    std::vector<int> indices;

                    for (auto& layer : layers_) {
                        // Prevent race conditions in parallel for each later
                        frames[layer.first] = draw_frame::empty();
                        layer_consumers_[layer.first];

                        indices.push_back(layer.first);
                    }

                    // find any layers with consumers (routes) but no source
                    for (auto& consumers : layer_consumers_) {
                        if (consumers.second.empty())
                            continue;
                        
                        if (std::find(indices.begin(), indices.end(), consumers.first) != indices.end())
                            continue;

                        frames[consumers.first] = draw_frame::empty();
                        layer_consumers_[consumers.first];

                        indices.push_back(consumers.first);
                    }

                    aggregator_.translate_and_send();

                    tbb::parallel_for_each(
                        indices.begin(), indices.end(), [&](int index) { draw(index, format_desc, frames); });
                } catch (...) {
                    layers_.clear();
                    CASPAR_LOG_CURRENT_EXCEPTION();
                }

                return frames;
            },
            task_priority::higher_priority);

        // frames_subject_ << frames;

        graph_->set_value("produce-time", frame_timer.elapsed() * format_desc.fps * 0.5);
        *monitor_subject_ << monitor::message("/profiler/time") % frame_timer.elapsed() % (1.0 / format_desc.fps);

        return frames;
    }

    void draw(int index, const video_format_desc& format_desc, std::map<int, draw_frame>& frames)
    {
        auto& layer     = layers_[index];
        auto& consumers = layer_consumers_[index];

        auto frame = layer.receive(format_desc); // { frame, transformed_frame }

        if (!consumers.empty()) {
            auto consumer_it = consumers | boost::adaptors::map_values;
            bool any_bg_consumers = std::find_if(consumer_it.begin(), consumer_it.end(), [](decltype(*consumer_it.begin()) c) { return c.first != core::frame_consumer_mode::foreground; }) != consumer_it.end();
            auto frame_bg = any_bg_consumers ? layer.receive_background() : draw_frame::empty();
            bool has_bg = any_bg_consumers ? layer.has_background() : false;

            tbb::parallel_for_each(consumer_it.begin(),
                                   consumer_it.end(),
                                   [&](decltype(*consumer_it.begin()) c) { 
                if (c.first == core::frame_consumer_mode::background || (c.first == core::frame_consumer_mode::next_producer && has_bg))
                    c.second->send(frame_bg);
                else
                    c.second->send(frame.first);
            });
        }

        frames[index] = frame.second;
    }

    std::future<void>
    apply_transforms(const std::vector<std::tuple<int, stage::transform_func_t, unsigned int, tweener>>& transforms)
    {
        return executor_.begin_invoke(
            [=] {
                for (auto& transform : transforms) {
					auto& layer = get_layer(std::get<0>(transform));
					auto& tween = layer.tween();
                    auto  src   = tween.fetch();
                    auto  dst   = std::get<1>(transform)(tween.dest());
					layer.tween(tweened_transform(src, dst, std::get<2>(transform), std::get<3>(transform)));
                }
            },
            task_priority::high_priority);
    }

    std::future<void> apply_transform(int                            index,
                                      const stage::transform_func_t& transform,
                                      unsigned int                   mix_duration,
                                      const tweener&                 tween)
    {
        return executor_.begin_invoke(
            [=] {
				auto& layer = get_layer(index);
				auto src = layer.tween().fetch();
                auto dst = transform(src);
				layer.tween(tweened_transform(src, dst, mix_duration, tween));
            },
            task_priority::high_priority);
    }

    std::future<void> clear_transforms(int index)
    {
		return executor_.begin_invoke([=] {
			auto& layer = get_layer(index);
			layer.tween(tweened_transform());
		}, task_priority::high_priority);
    }

    std::future<void> clear_transforms()
    {
        return executor_.begin_invoke([=] {
			for (auto& layer : layers_ | boost::adaptors::map_values)
				layer.tween(tweened_transform());
		}, task_priority::high_priority);
    }

    std::future<frame_transform> get_current_transform(int index)
    {
        return executor_.begin_invoke([=] {
			auto& layer = get_layer(index);
			return layer.tween().fetch();
		}, task_priority::high_priority);
    }

    std::future<void> load(int                                    index,
                           const spl::shared_ptr<frame_producer>& producer,
                           bool                                   preview,
                           bool                                   auto_play)
    {
<<<<<<< HEAD
		*monitor_subject_ << monitor::message("/layer/" + std::to_string(index) + "/event/load") % true;	
=======
		*monitor_subject_ << monitor::message("/layer/" + std::to_string(index) + "/event/load") % true;
		
>>>>>>> 7c6ef045
        return executor_.begin_invoke([=] { get_layer(index).load(producer, preview, auto_play_delta); },
                                      task_priority::high_priority);
    }

    std::future<void> pause(int index)
    {
		*monitor_subject_ << monitor::message("/layer/" + std::to_string(index) + "/event/pause") % true;
        return executor_.begin_invoke([=] { get_layer(index).pause(); }, task_priority::high_priority);
    }

    std::future<void> resume(int index)
    {
		*monitor_subject_ << monitor::message("/layer/" + std::to_string(index) + "/event/resume") % true;
        return executor_.begin_invoke([=] { get_layer(index).resume(); }, task_priority::high_priority);
    }

    std::future<void> play(int index)
    {
		*monitor_subject_ << monitor::message("/layer/" + std::to_string(index) + "/event/play") % true;
		return executor_.begin_invoke([=] { get_layer(index).play(); }, task_priority::high_priority);
    }

    std::future<void> stop(int index)
    {
		*monitor_subject_ << monitor::message("/layer/" + std::to_string(index) + "/event/stop") % true;
        return executor_.begin_invoke([=] { get_layer(index).stop(); }, task_priority::high_priority);
    }

    std::future<void> clear(int index)
    {
		*monitor_subject_ << monitor::message("/layer/" + std::to_string(index) + "/event/clear") % true;
        return executor_.begin_invoke([=] { layers_.erase(index); }, task_priority::high_priority);
    }

    std::future<void> clear()
    {
        *monitor_subject_ << monitor::message("/event/clear") % true; // Hreinn OSC stage clear
        return executor_.begin_invoke([=] { layers_.clear(); }, task_priority::high_priority);
    }

    std::future<void> swap_layers(const std::shared_ptr<stage>& other, bool swap_transforms)
    {
        auto other_impl = other->impl_;

        if (other_impl.get() == this) {
            return make_ready_future();
        }

        auto func = [=] {
            auto layers       = layers_ | boost::adaptors::map_values;
            auto other_layers = other_impl->layers_ | boost::adaptors::map_values;

            for (auto& layer : layers)
                layer.monitor_output().detach_parent();

            for (auto& layer : other_layers)
                layer.monitor_output().detach_parent();

            std::swap(layers_, other_impl->layers_);

            for (auto& layer : layers)
                layer.monitor_output().attach_parent(monitor_subject_);

            for (auto& layer : other_layers)
                layer.monitor_output().attach_parent(monitor_subject_);

<<<<<<< HEAD
			// Swap tweens back as they live in the layer
			if (!swap_transforms) {
				std::set<int> layer_ids;
				boost::copy(layers_ | boost::adaptors::map_keys, std::inserter(layer_ids, layer_ids.begin()));
				boost::copy(other_impl->layers_ | boost::adaptors::map_keys, std::inserter(layer_ids, layer_ids.begin()));

				for (auto index : layer_ids){
					std::swap(get_layer(index).tween(), other_impl->get_layer(index).tween());
				}
			}
			

            //if (!swap_transforms) // TODO
                //std::swap(tweens_, other_impl->tweens_);
=======
            if (swap_transforms)
                std::swap(tweens_, other_impl->tweens_);
>>>>>>> 7c6ef045
        };
        *monitor_subject_ << monitor::message("/event/swap") % true;
        return invoke_both(other, func);
    }

    std::future<void> swap_layer(int index, int other_index, bool swap_transforms)
    {
		*monitor_subject_ << monitor::message("/layer/" + std::to_string(index) + "/event/swap") % index % other_index;
        return executor_.begin_invoke(
            [=] {
				auto& layer = get_layer(index);
				auto& other_layer = get_layer(other_index);
                std::swap(layer, other_layer);

				// Swap tweens back as they live in the layer
                if (!swap_transforms)
                    std::swap(layer.tween(), other_layer.tween());
            },
            task_priority::high_priority);
    }

    std::future<void> swap_layer(int index, int other_index, const std::shared_ptr<stage>& other, bool swap_transforms)
    {
        auto other_impl = other->impl_;

		*monitor_subject_ << monitor::message("/layer/" + std::to_string(index) + "/event/swaptransforms") % index % other_index;

        if (other_impl.get() == this)
            return swap_layer(index, other_index, swap_transforms);
        else {
            auto func = [=] {
                auto& my_layer    = get_layer(index);
                auto& other_layer = other_impl->get_layer(other_index);

                my_layer.monitor_output().detach_parent();
                other_layer.monitor_output().detach_parent();

                std::swap(my_layer, other_layer);

                my_layer.monitor_output().attach_parent(monitor_subject_);
                other_layer.monitor_output().attach_parent(other_impl->monitor_subject_);

				// Swap tweens back as they live in the layer
                if (!swap_transforms) {
                    auto& my_tween    = my_layer.tween();
					auto& other_tween = other_layer.tween();
                    std::swap(my_tween, other_tween);
                }
            };

            return invoke_both(other, func);
        }
    }

    std::future<void> invoke_both(const std::shared_ptr<stage>& other, std::function<void()> func)
    {
        auto other_impl = other->impl_;

        if (other_impl->channel_index_ < channel_index_)
            return other_impl->executor_.begin_invoke([=] { executor_.invoke(func, task_priority::high_priority); },
                                                      task_priority::high_priority);
        return executor_.begin_invoke([=] { other_impl->executor_.invoke(func, task_priority::high_priority); },
                                      task_priority::high_priority);
    }

    void add_layer_consumer(void* token, int layer, frame_consumer_mode mode, const spl::shared_ptr<write_frame_consumer>& layer_consumer)
    {
        executor_.begin_invoke([=] {
            layer_consumers_[layer].insert(std::make_pair(token, std::make_pair(mode, layer_consumer)));
        },
            task_priority::high_priority);
		*monitor_subject_ << monitor::message("/event/add") % true;
    }

    void remove_layer_consumer(void* token, int layer)
    {
        executor_.begin_invoke(
            [=] {
                auto& layer_map = layer_consumers_[layer];
                layer_map.erase(token);
                if (layer_map.empty()) {
                    layer_consumers_.erase(layer);
                }
            },
            task_priority::high_priority);
        *monitor_subject_ << monitor::message("/event/remove") % true;
    }

    std::future<std::shared_ptr<frame_producer>> foreground(int index)
    {
        return executor_.begin_invoke(
            [=]() -> std::shared_ptr<frame_producer> { return get_layer(index).foreground(); },
            task_priority::high_priority);
    }

    std::future<std::shared_ptr<frame_producer>> background(int index)
    {
        return executor_.begin_invoke(
            [=]() -> std::shared_ptr<frame_producer> { return get_layer(index).background(); },
            task_priority::high_priority);
    }

    std::future<boost::property_tree::wptree> info()
    {
        return executor_.begin_invoke(
            [this]() -> boost::property_tree::wptree {
                boost::property_tree::wptree info;
                for (auto& layer : layers_)
                    info.add_child(L"layers.layer", layer.second.info()).add(L"index", layer.first);
                return info;
            },
            task_priority::high_priority);
    }

    std::future<boost::property_tree::wptree> info(int index)
    {
        return executor_.begin_invoke([=] { return get_layer(index).info(); }, task_priority::high_priority);
    }

    std::future<boost::property_tree::wptree> delay_info()
    {
        return std::move(executor_.begin_invoke(
            [this]() -> boost::property_tree::wptree {
                boost::property_tree::wptree info;

                for (auto& layer : layers_)
                    info.add_child(L"layer", layer.second.delay_info()).add(L"index", layer.first);

                return info;
            },
            task_priority::high_priority));
    }

    std::future<boost::property_tree::wptree> delay_info(int index)
    {
        return std::move(
            executor_.begin_invoke([=]() -> boost::property_tree::wptree { return get_layer(index).delay_info(); },
                                   task_priority::high_priority));
    }

    std::future<std::wstring> call(int index, const std::vector<std::wstring>& params)
    {
        return flatten(executor_.begin_invoke([=] { return get_layer(index).foreground()->call(params).share(); },
                                              task_priority::high_priority));
    }

    void on_interaction(const interaction_event::ptr& event)
    {
        executor_.begin_invoke([=] { aggregator_.offer(event); }, task_priority::high_priority);
    }

    boost::optional<interaction_target> collission_detect(double x, double y)
    {
        for (auto& layer : layers_ | boost::adaptors::reversed) {
            auto transform  = layer.second.tween().fetch();
            auto translated = translate(x, y, transform);

            if (translated.first >= 0.0 && translated.first <= 1.0 && translated.second >= 0.0 &&
                translated.second <= 1.0 && layer.second.collides(translated.first, translated.second)) {
                return std::make_pair(transform, static_cast<interaction_sink*>(&layer.second));
            }
        }

        return boost::optional<interaction_target>();
    }

    std::unique_lock<std::mutex> get_lock() { return std::move(std::unique_lock<std::mutex>(lock_)); }
};

stage::stage(int channel_index, spl::shared_ptr<diagnostics::graph> graph)
    : impl_(new impl(channel_index, std::move(graph)))
{
}
std::future<std::wstring> stage::call(int index, const std::vector<std::wstring>& params)
{
    return impl_->call(index, params);
}
std::future<void> stage::apply_transforms(const std::vector<stage::transform_tuple_t>& transforms)
{
    return impl_->apply_transforms(transforms);
}
std::future<void> stage::apply_transform(int                                                                index,
                                         const std::function<core::frame_transform(core::frame_transform)>& transform,
                                         unsigned int   mix_duration,
                                         const tweener& tween)
{
    return impl_->apply_transform(index, transform, mix_duration, tween);
}
std::future<void>            stage::clear_transforms(int index) { return impl_->clear_transforms(index); }
std::future<void>            stage::clear_transforms() { return impl_->clear_transforms(); }
std::future<frame_transform> stage::get_current_transform(int index) { return impl_->get_current_transform(index); }
std::future<void>            stage::load(int                                    index,
                              const spl::shared_ptr<frame_producer>& producer,
                              bool                                   preview,
                              bool                                   auto_play)
{
    return impl_->load(index, producer, preview, auto_play);
}
std::future<void> stage::pause(int index) { return impl_->pause(index); }
std::future<void> stage::resume(int index) { return impl_->resume(index); }
std::future<void> stage::play(int index) { return impl_->play(index); }
std::future<void> stage::stop(int index) { return impl_->stop(index); }
std::future<void> stage::clear(int index) { return impl_->clear(index); }
std::future<void> stage::clear() { return impl_->clear(); }
std::future<void> stage::swap_layers(const std::shared_ptr<stage_base>& other, bool swap_transforms)
{
    const auto other2 = std::static_pointer_cast<stage>(other);
    return impl_->swap_layers(other2, swap_transforms);
}
std::future<void> stage::swap_layer(int index, int other_index, bool swap_transforms)
{
    return impl_->swap_layer(index, other_index, swap_transforms);
}
std::future<void>
stage::swap_layer(int index, int other_index, const std::shared_ptr<stage_base>& other, bool swap_transforms)
{
    const auto other2 = std::static_pointer_cast<stage>(other);
    return impl_->swap_layer(index, other_index, other2, swap_transforms);
}
void stage::add_layer_consumer(void* token, int layer, frame_consumer_mode mode, const spl::shared_ptr<write_frame_consumer>& layer_consumer)
{
    impl_->add_layer_consumer(token, layer, mode, layer_consumer);
}
void stage::remove_layer_consumer(void* token, int layer) { impl_->remove_layer_consumer(token, layer); }
std::future<std::shared_ptr<frame_producer>> stage::foreground(int index) { return impl_->foreground(index); }
std::future<std::shared_ptr<frame_producer>> stage::background(int index) { return impl_->background(index); }
std::future<boost::property_tree::wptree>    stage::info() { return impl_->info(); }
std::future<boost::property_tree::wptree>    stage::info(int index) { return impl_->info(index); }
std::future<boost::property_tree::wptree>    stage::delay_info() { return impl_->delay_info(); }
std::future<boost::property_tree::wptree>    stage::delay_info(int index) { return impl_->delay_info(index); }
std::map<int, draw_frame> stage::operator()(const video_format_desc& format_desc) { return (*impl_)(format_desc); }
monitor::subject&                stage::monitor_output() { return *impl_->monitor_subject_; }
void stage::on_interaction(const interaction_event::ptr& event) { impl_->on_interaction(event); }
std::unique_lock<std::mutex> stage::get_lock() const { return impl_->get_lock(); }

std::future<void> stage::execute(std::function<void()> func) { 
    func();
    return make_ready_future();
}

// STAGE 2

stage_delayed::stage_delayed(std::shared_ptr<stage>& st, int index)
    : executor_{L"batch stage " + boost::lexical_cast<std::wstring>(index)}
    , stage_(st)
{
    executor_.begin_invoke([=]() -> void { waiter_.get_future().get(); });
}

std::future<std::wstring> stage_delayed::call(int index, const std::vector<std::wstring>& params)
{
    return executor_.begin_invoke([=]() -> std::wstring { return stage_->call(index, params).get(); });
}
std::future<void> stage_delayed::apply_transforms(const std::vector<stage_delayed::transform_tuple_t>& transforms)
{
    return executor_.begin_invoke([=]() { return stage_->apply_transforms(transforms).get(); });
}
std::future<void>
stage_delayed::apply_transform(int                                                                index,
                               const std::function<core::frame_transform(core::frame_transform)>& transform,
                               unsigned int                                                       mix_duration,
                               const tweener&                                                     tween)
{
    return executor_.begin_invoke(
        [=]() { return stage_->apply_transform(index, transform, mix_duration, tween).get(); });
}
std::future<void> stage_delayed::clear_transforms(int index)
{
    return executor_.begin_invoke([=]() { return stage_->clear_transforms(index).get(); });
}
std::future<void> stage_delayed::clear_transforms()
{
    return executor_.begin_invoke([=]() { return stage_->clear_transforms().get(); });
}
std::future<frame_transform> stage_delayed::get_current_transform(int index)
{
    return executor_.begin_invoke([=]() { return stage_->get_current_transform(index).get(); });
}
std::future<void> stage_delayed::load(int                                    index,
                                      const spl::shared_ptr<frame_producer>& producer,
                                      bool                                   preview,
                                      bool                                   auto_play)
{
    return executor_.begin_invoke([=]() { return stage_->load(index, producer, preview, auto_play).get(); });
}
std::future<void> stage_delayed::pause(int index)
{
    return executor_.begin_invoke([=]() { return stage_->pause(index).get(); });
}
std::future<void> stage_delayed::resume(int index)
{
    return executor_.begin_invoke([=]() { return stage_->resume(index).get(); });
}
std::future<void> stage_delayed::play(int index)
{
    return executor_.begin_invoke([=]() { return stage_->play(index).get(); });
}
std::future<void> stage_delayed::stop(int index)
{
    return executor_.begin_invoke([=]() { return stage_->stop(index).get(); });
}
std::future<void> stage_delayed::clear(int index)
{
    return executor_.begin_invoke([=]() { return stage_->clear(index).get(); });
}
std::future<void> stage_delayed::clear()
{
    return executor_.begin_invoke([=]() { return stage_->clear().get(); });
}
std::future<void> stage_delayed::swap_layers(const std::shared_ptr<stage_base>& other, bool swap_transforms)
{
    const auto other2 = std::static_pointer_cast<stage_delayed>(other);
    return executor_.begin_invoke([=]() { return stage_->swap_layers(other2->stage_, swap_transforms).get(); });
}
std::future<void> stage_delayed::swap_layer(int index, int other_index, bool swap_transforms)
{
    return executor_.begin_invoke([=]() { return stage_->swap_layer(index, other_index, swap_transforms).get(); });
}
std::future<void>
stage_delayed::swap_layer(int index, int other_index, const std::shared_ptr<stage_base>& other, bool swap_transforms)
{
    const auto other2 = std::static_pointer_cast<stage_delayed>(other);
    
    // Something so that we know to lock the channel
    other2->executor_.begin_invoke([]() {});

    return executor_.begin_invoke(
        [=]() { return stage_->swap_layer(index, other_index, other2->stage_, swap_transforms).get(); });
}

std::future<std::shared_ptr<frame_producer>> stage_delayed::foreground(int index)
{
    return executor_.begin_invoke([=]() -> std::shared_ptr<frame_producer> { return stage_->foreground(index).get(); });
}
std::future<std::shared_ptr<frame_producer>> stage_delayed::background(int index)
{
    return executor_.begin_invoke([=]() -> std::shared_ptr<frame_producer> { return stage_->background(index).get(); });
}
std::future<boost::property_tree::wptree> stage_delayed::info()
{
    return executor_.begin_invoke([=]() -> boost::property_tree::wptree { return stage_->info().get(); });
}
std::future<boost::property_tree::wptree> stage_delayed::info(int index)
{
    return executor_.begin_invoke([=]() -> boost::property_tree::wptree { return stage_->info(index).get(); });
}
std::future<boost::property_tree::wptree> stage_delayed::delay_info()
{
    return executor_.begin_invoke([=]() -> boost::property_tree::wptree { return stage_->delay_info().get(); });
}
std::future<boost::property_tree::wptree> stage_delayed::delay_info(int index)
{
    return executor_.begin_invoke([=]() -> boost::property_tree::wptree { return stage_->delay_info(index).get(); });
}

std::future<void> stage_delayed::execute(std::function<void()> func)
{
    return executor_.begin_invoke([=]() { return stage_->execute(func).get(); });
}
}} // namespace caspar::core<|MERGE_RESOLUTION|>--- conflicted
+++ resolved
@@ -224,12 +224,7 @@
                            bool                                   preview,
                            bool                                   auto_play)
     {
-<<<<<<< HEAD
-		*monitor_subject_ << monitor::message("/layer/" + std::to_string(index) + "/event/load") % true;	
-=======
 		*monitor_subject_ << monitor::message("/layer/" + std::to_string(index) + "/event/load") % true;
-		
->>>>>>> 7c6ef045
         return executor_.begin_invoke([=] { get_layer(index).load(producer, preview, auto_play_delta); },
                                       task_priority::high_priority);
     }
@@ -296,7 +291,6 @@
             for (auto& layer : other_layers)
                 layer.monitor_output().attach_parent(monitor_subject_);
 
-<<<<<<< HEAD
 			// Swap tweens back as they live in the layer
 			if (!swap_transforms) {
 				std::set<int> layer_ids;
@@ -311,10 +305,6 @@
 
             //if (!swap_transforms) // TODO
                 //std::swap(tweens_, other_impl->tweens_);
-=======
-            if (swap_transforms)
-                std::swap(tweens_, other_impl->tweens_);
->>>>>>> 7c6ef045
         };
         *monitor_subject_ << monitor::message("/event/swap") % true;
         return invoke_both(other, func);
