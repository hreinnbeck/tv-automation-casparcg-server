--- conflicted
+++ resolved
@@ -102,29 +102,20 @@
 			CASPAR_LOG(info) << print() << L" Initialized";
 	}
 
-<<<<<<< HEAD
-	image_producer(const spl::shared_ptr<core::frame_factory>& frame_factory, const std::wstring& png_data, uint32_t length)
+	image_producer(const spl::shared_ptr<core::frame_factory>& frame_factory, const std::wstring& png_data, uint32_t length, core::frame_geometry::scale_mode scale_mode)
 		: description_(L"base64 png")
 		, frame_factory_(frame_factory)
 		, length_(length)
 	{
-		png_data_subscription_ = png_string_data_.value().on_change([this]()
+		png_data_subscription_ = png_string_data_.value().on_change([this, scale_mode]()
 		{
 			auto raw_str = png_string_data_.value().get();
 			auto new_str = std::string(raw_str.begin(), raw_str.end());
 			new_str.resize(raw_str.size());
 			auto decoded_str = from_base64(new_str);
-			load(load_png_from_memory(decoded_str.data(), decoded_str.size()));
+			load(load_png_from_memory(decoded_str.data(), decoded_str.size()), scale_mode);
 		});
 		png_string_data_.value().set(png_data);
-=======
-	image_producer(const spl::shared_ptr<core::frame_factory>& frame_factory, const void* png_data, size_t size, uint32_t length, core::frame_geometry::scale_mode scale_mode)
-		: description_(L"png from memory")
-		, frame_factory_(frame_factory)
-		, length_(length)
-	{
-		load(load_png_from_memory(png_data, size), scale_mode);
->>>>>>> 5469beee
 
 		CASPAR_LOG(info) << print() << L" Initialized";
 	}
@@ -308,20 +299,11 @@
 	}
 	else if(boost::iequals(params.at(0), L"[PNG_BASE64]"))
 	{
-<<<<<<< HEAD
 		std::wstring png_data;
 		if (params.size() >= 2)
 			png_data = std::wstring(params.at(1).begin(), params.at(1).end());
 		
-		return spl::make_shared<image_producer>(dependencies.frame_factory, std::move(png_data), length);
-=======
-		if (params.size() < 2)
-			return core::frame_producer::empty();
-
-		auto png_data = from_base64(std::string(params.at(1).begin(), params.at(1).end()));
-
-		return spl::make_shared<image_producer>(dependencies.frame_factory, png_data.data(), png_data.size(), length, scale_mode);
->>>>>>> 5469beee
+		return spl::make_shared<image_producer>(dependencies.frame_factory, std::move(png_data), length, scale_mode);
 	}
 
 	std::wstring filename = env::media_folder() + params.at(0);
